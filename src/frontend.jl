--- conflicted
+++ resolved
@@ -424,14 +424,10 @@
     (wc, hc)
 end
 
-<<<<<<< HEAD
-function _setargs_bar(f, labels, heights; horizontal=false, kwargs...)
-=======
 function _setargs_bar(f, labels, heights; fillcolor=nothing, horizontal=false, kwargs...)
     if fillcolor ≠ nothing # deprecate?
         kwargs = (; color=fillcolor, kwargs...)
     end
->>>>>>> 7a56a3e6
     wc, hc = barcoordinates(heights; kwargs...)
     if horizontal
         args = (hc, wc)
@@ -472,11 +468,7 @@
 
 The color of the bars is selected automatically, unless
 a specific hexadecimal RGB color code is given through
-<<<<<<< HEAD
-the keyword argument `fillcolor`.
-=======
 the keyword argument `color`.
->>>>>>> 7a56a3e6
 
 # Examples
 
